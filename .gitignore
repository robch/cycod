--- conflicted
+++ resolved
@@ -15,13 +15,9 @@
 tests/**/bin/
 tests/**/obj/
 
-<<<<<<< HEAD
 website/venv/
 website/site/
 
-=======
-.cycod/config.yaml
->>>>>>> a90a0742
 .cycod/scratch/
 .env
 
